--- conflicted
+++ resolved
@@ -79,9 +79,5 @@
   Custom:             true
   Install:            false
   BuildDepends:       xenlight, xenlight.xentoollog, xenctrl, xenopsd, xenstore, xenstore.unix, xenstore_transport, xenstore_transport.unix, rpclib, forkexec, xcp, xcp.storage, xcp.memory, sexplib, xcp-inventory
-<<<<<<< HEAD
-  CSources:           fsync_stubs.c, xenctrlext_stubs.c, poll_stubs.c
+  CSources:           fsync_stubs.c, poll_stubs.c
   CCLib:               -Wl,-rpath=/usr/lib/xen-4.2/lib,-L/usr/lib/xen-4.2/lib
-=======
-  CSources:           fsync_stubs.c, poll_stubs.c
->>>>>>> b75eb5de
